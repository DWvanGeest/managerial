queue_rules:
  - name: dependency-update
    conditions:
      - check-success=Build and Test (ubuntu-latest, 3.0.2, temurin@8)
<<<<<<< HEAD
      - check-success=Build and Test (ubuntu-latest, 2.13.8, temurin@8)      
      - check-success=Build and Test (ubuntu-latest, 2.12.17, temurin@8)
=======
      - check-success=Build and Test (ubuntu-latest, 2.13.10, temurin@8)      
      - check-success=Build and Test (ubuntu-latest, 2.12.16, temurin@8)
>>>>>>> 87d5792c

pull_request_rules:
  - name: Merge using the merge queue
    conditions:
      - base=main
      - check-success=Build and Test (ubuntu-latest, 3.0.2, temurin@8)      
<<<<<<< HEAD
      - check-success=Build and Test (ubuntu-latest, 2.13.8, temurin@8)      
      - check-success=Build and Test (ubuntu-latest, 2.12.17, temurin@8)
=======
      - check-success=Build and Test (ubuntu-latest, 2.13.10, temurin@8)      
      - check-success=Build and Test (ubuntu-latest, 2.12.16, temurin@8)
>>>>>>> 87d5792c
      - author=scala-steward
    actions:
      queue:
        name: dependency-update<|MERGE_RESOLUTION|>--- conflicted
+++ resolved
@@ -2,26 +2,16 @@
   - name: dependency-update
     conditions:
       - check-success=Build and Test (ubuntu-latest, 3.0.2, temurin@8)
-<<<<<<< HEAD
-      - check-success=Build and Test (ubuntu-latest, 2.13.8, temurin@8)      
+      - check-success=Build and Test (ubuntu-latest, 2.13.10, temurin@8)      
       - check-success=Build and Test (ubuntu-latest, 2.12.17, temurin@8)
-=======
-      - check-success=Build and Test (ubuntu-latest, 2.13.10, temurin@8)      
-      - check-success=Build and Test (ubuntu-latest, 2.12.16, temurin@8)
->>>>>>> 87d5792c
 
 pull_request_rules:
   - name: Merge using the merge queue
     conditions:
       - base=main
       - check-success=Build and Test (ubuntu-latest, 3.0.2, temurin@8)      
-<<<<<<< HEAD
-      - check-success=Build and Test (ubuntu-latest, 2.13.8, temurin@8)      
+      - check-success=Build and Test (ubuntu-latest, 2.13.10, temurin@8)      
       - check-success=Build and Test (ubuntu-latest, 2.12.17, temurin@8)
-=======
-      - check-success=Build and Test (ubuntu-latest, 2.13.10, temurin@8)      
-      - check-success=Build and Test (ubuntu-latest, 2.12.16, temurin@8)
->>>>>>> 87d5792c
       - author=scala-steward
     actions:
       queue:
