--- conflicted
+++ resolved
@@ -14,13 +14,8 @@
   )
 )
 
-<<<<<<< HEAD
 val scala212Version = "2.12.17"
-val scala213Version = "2.13.8"
-=======
-val scala212Version = "2.12.16"
 val scala213Version = "2.13.10"
->>>>>>> 87d5792c
 val scala3Version = "3.0.2"
 val scalaVersions =
   Seq(
